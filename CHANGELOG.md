# Changelog

<<<<<<< HEAD
## 7.0.0-beta.3 (2018-10-16)

- Beta support of Angular 7: `npm install @ngx-pwa/local-storage@next`
=======
This lib is fully documented and so you'll find detailed [migration guides](./MIGRATION.md).

## 7.0.0 (2018-10-19)

- Support of Angular 7
>>>>>>> f78100ff

### Feature

- New interfaces for better validation of your JSON schemas:
  - `JSONSchemaConst`
  - `JSONSchemaEnum`
  - `JSONSchemaString`
  - `JSONSchemaNumeric`
  - `JSONSchemaBoolean`
  - `JSONSchemaArray`
  - `JSONSchemaObject`

<<<<<<< HEAD
See the [full validation guide](https://github.com/cyrilletuzi/angular-async-local-storage/blob/ng7/docs/VALIDATION.md) for more info.

### Breaking change

A [migration guide to version 7](https://github.com/cyrilletuzi/angular-async-local-storage/blob/ng7/docs/MIGRATION_TO_V7.md) is available.
=======
See the [full validation guide](./docs/VALIDATION.md) for more info.

### Breaking change

A [migration guide to version 7](./docs/MIGRATION_TO_V7.md) is available.
>>>>>>> f78100ff
**Be sure to read it before upgrading**, as v7 introduces an important major change.
Validation of data is now required when using `getItem()`:

- `getItem<string>('test', { schema: { type: 'string' } })`: no change

- `getItem<string>('test')`: now returns the new TypeScript 3 `unknown` type instead of `any`, requiring from you to check the data manually

<<<<<<< HEAD
Feedback welcome in [#49](https://github.com/cyrilletuzi/angular-async-local-storage/issues/49).
=======
**Migration is not urgent: while you manage this breaking change, you can just upgrade to v6.2.0, which is compatible with Angular 7.**

## 6.2.0 (2018-10-19)

### Feature

- Allow Angular 7 in `peerDependencies`
>>>>>>> f78100ff

## 6.1.1 and 5.3.1 (2018-09-29)

### Bug fix

- Fixed `IndexedDB setter issue : Key already exists in the object store` when there are concurrent `setItem` calls
(note this situation should *not* happen, see [#47](https://github.com/cyrilletuzi/angular-async-local-storage/issues/47) for details)

## 6.1.0 (2018-08-13)

### Feature

- Fallback to `localStorage` if `IndexedDb` connection fails (fixes
[#26](https://github.com/cyrilletuzi/angular-async-local-storage/issues/26) and
[#42](https://github.com/cyrilletuzi/angular-async-local-storage/issues/42))

## 6.0.0 (2018-07-26)

### Features

- New JSON Schema validation options supported (see [#18](https://github.com/cyrilletuzi/angular-async-local-storage/issues/18) for the full list).

- `setItemSubscribe()`, `removeItemSubscribe()`, `clearSubscribe()` methods for auto-subscription

- `localStorageProviders({ prefix: 'myapp' })` to avoid collision in multiple apps on same subdomain 

### Breaking changes

A [migration guide](./docs/MIGRATION_TO_V6.md)
is available to ease the update. It's just a couple of refactorings.
(If you want to contribute,
[it could be automated](https://github.com/cyrilletuzi/angular-async-local-storage/issues/31).)

#### New requirements

#### Supported version

- Angular 6
- TypeScript 2.7, 2.8 & 2.9

#### New classes names

- `AsyncLocalStorage` removed, renamed to `LocalStorage`.
- `AsyncLocalDatabase` removed, renamed to `LocalDatabase`.
- `ALSGetItemOptions` removed, renamed to `LSGetItemOptions`.

#### No more `LocalStorageModule`

`LocalStorageModule` no longer needed and so removed. **You must delete the import in your `AppModule`.**

#### Validation

- To be consistent with the strict validation, and to prepare future enhancement of JSON Schema typings,
it is no longer possible to specify an array for `type`.
- `JSONSchemaType` has been removed. It should very unlikely concern you, it was an internal type.

#### Others

- Distribution files and directories have been changed to match
official [Angular Package Format v6](https://docs.google.com/document/d/1CZC2rcpxffTDfRDs6p1cfbmKNLA6x5O-NtkJglDaBVs/edit).
It affects your code only if you were manually loading UMD bundles,
otherwise building tools like Angular CLI / webpack know where to find the files.

### Internal changes for better performance

- Tree-shakable providers.
- Full support of official [Angular Package Format v6](https://docs.google.com/document/d/1CZC2rcpxffTDfRDs6p1cfbmKNLA6x5O-NtkJglDaBVs/edit)

## 6.0.0-rc.2 (2018-07-23)

### Breaking change

- Distribution files and directories have been changed to match
official [Angular Package Format v6](https://docs.google.com/document/d/1CZC2rcpxffTDfRDs6p1cfbmKNLA6x5O-NtkJglDaBVs/edit).
It affects your code only if you were manually loading UMD bundles,
otherwise building tools like Angular CLI / webpack know where to find the files.

## 6.0.0-rc.1 (2018-07-11)

### Bug fix

- `localStorageProviders({ prefix: 'myapp' })` feature was adding the prefix twice.

### Breaking change

- If you were using previous v6 RC (v5 is not concerned) and relying on the `prefix` option above,
your app will restart from empty data.
If you want to keep your previous data, double the prefix, for example: `localStorageProviders({ prefix: 'myapp_myapp' })`

## 5.3.0 (2018-05-03)

### Feature

- `localStorageProviders({ prefix: 'myapp' })` to avoid collision in multiple apps on same subdomain

## 5.2.0 (2018-04-08)

### Feature

- `setItemSubscribe()`, `removeItemSubscribe()`, `clearSubscribe()` methods for auto-subscription

## 5.1.1 (2018-04-07)

### Bug fix

- Correct too wide type inference for `getItem()`

## 5.1.0 and 4.1.0 (2018-04-07)

### Refactoring

- `AsyncLocalStorageModule` deprecated (but still working). Renamed to `LocalStorageModule`
- `AsyncLocalStorage` deprecated (but still working). Renamed to `LocalStorage`
- `AsyncLocalDatabase` deprecated (but still working). Renamed to `LocalDatabase`
- `ALSGetItemOptions` deprecated (but still working). Renamed to `LSGetItemOptions`

See the [migration guides](./MIGRATION.md).

## 5.0.0 (2018-04-03)

### New package name

This lib has been renamed from `angular-async-local-storage` to `@ngx-pwa/local-storage`. See the [migration guide](./docs/MIGRATION_TO_NEW_PACKAGE.md).

### Version alignement

This lib major version is now aligned to the major version of Angular. Meaning this v5 is for Angular 5. Same as v3.1.4.

## 4.0.0 (lts) (2018-04-03)

### New package name

This lib has been renamed from `angular-async-local-storage` to `@ngx-pwa/local-storage`. See the [migration guide](./docs/MIGRATION_TO_NEW_PACKAGE.md).

### Version alignement

This lib major version is now aligned to the major version of Angular. Meaning this v4 is for Angular 4. Same as v2.

We follow [Angular LTS support](https://github.com/angular/angular/blob/master/docs/RELEASE_SCHEDULE.md),
meaning we support Angular 4 until October 2018. So we backported some bug fixes:

- Detect if storages are null or undefined (partially fixes (partially fixes [#26](https://github.com/cyrilletuzi/angular-async-local-storage/issues/26))
- Correctly complete observables (fixes [#25](https://github.com/cyrilletuzi/angular-async-local-storage/issues/25) & [#5](https://github.com/cyrilletuzi/angular-async-local-storage/issues/5))
- Some IndexedDB connection errors were not caught

***

Previous versions were only released under `angular-async-local-storage`.

***

## 3.1.4 (2018-03-24)

### Bug fix

- Detect if storages are null (partially fixes [#26](https://github.com/cyrilletuzi/angular-async-local-storage/issues/26))

## 3.1.3 (2018-03-23)

### Bug fix

- Detect if storages are undefined (partially fixes [#26](https://github.com/cyrilletuzi/angular-async-local-storage/issues/26))

## 3.1.2 (2018-03-23)

### Bug fix

- Correctly complete observables (fixes [#25](https://github.com/cyrilletuzi/angular-async-local-storage/issues/25) & [#5](https://github.com/cyrilletuzi/angular-async-local-storage/issues/5))

## 3.1.1 (2018-01-04)

### Bug fixes

- Some IndexedDB connection errors were not caught
- Browser info has been added for IndexedDB errors

## 3.1.0 (2017-11-29)

### Features

- JSON Schema validation
- Extensibility : add your own storage

See README for instructions.

## 3.0.0 (2017-11-03)

### Breaking changes

- Angular 5 is now supported and required
- RxJS >= 5.5.2 is now supported and required : [lettable operators](https://github.com/ReactiveX/rxjs/blob/master/doc/lettable-operators.md)

## 2.0.1 (2017-10-03)

### Bug fix

- RxJS operators can now be used again on returned observables (fixes [#10](https://github.com/cyrilletuzi/angular-async-local-storage/issues/10))

## 2.0.0 (2017-09-16)

### Features

- Implements [Angular Package Format](https://docs.google.com/document/d/1CZC2rcpxffTDfRDs6p1cfbmKNLA6x5O-NtkJglDaBVs/)
  - Compatible with Universal builds from Angular CLI >= 1.3 (fixes [#9](https://github.com/cyrilletuzi/angular-async-local-storage/issues/9))
  - Compatible with ES2015+ target builds (= smaller builds)
- Better type checking with generics : `this.storage.getItem<string>('color')`

### Breaking changes

- Angular 4 is now required
- TypeScript >= 2.3 is now required

### Under the hood

- Use Angular 4 platform tests to detect storages support instead of try/catch
- Unit tests

## 1.4.0 (2017-04-01)

### Features

- Up to date with Angular 4.0

## 1.3.0 (2016-12-27)

### Features

- Rename package to angular-async-local-storage

***

Previous versions were only released under `angular2-async-local-storage`.

***

## 1.2.0 (2016-12-20)

### Features

- Up to date with Angular 2.4 and RxJS final

## 1.1.1 (2016-12-19)

### Bug fixes

- Recompiled with Angular 2.3.1, following [Angular changelog advice](https://github.com/angular/angular/blob/master/CHANGELOG.md#231-2016-12-15)

## 1.1.0 (2016-12-09)

### Features

- Up to date with Angular 2.3
- Update peerDependencies :
  - reflect-metadata 0.1.8
  - rxjs 5.0.0-rc.4
  - zone.js 0.7.2

## 1.0.2 (2016-11-01)

### Bug fixes

- allow falsy values in mock database

## 1.0.1 (2016-11-01)

### Bug fixes

- null instead of undefined for unexisting item in mock database

## 1.0.0 (2016-10-31)

### Features

- Initial release : asynchronous local storage module for Angular
- Up to date with Angular 2.1
- Compatible with AoT pre-compiling
- Compatible with Universal server-side rendering
- IE9 support via native localStorage (public API still asynchronous but synchronous internally)<|MERGE_RESOLUTION|>--- conflicted
+++ resolved
@@ -1,16 +1,10 @@
 # Changelog
 
-<<<<<<< HEAD
-## 7.0.0-beta.3 (2018-10-16)
-
-- Beta support of Angular 7: `npm install @ngx-pwa/local-storage@next`
-=======
 This lib is fully documented and so you'll find detailed [migration guides](./MIGRATION.md).
 
 ## 7.0.0 (2018-10-19)
 
 - Support of Angular 7
->>>>>>> f78100ff
 
 ### Feature
 
@@ -23,19 +17,11 @@
   - `JSONSchemaArray`
   - `JSONSchemaObject`
 
-<<<<<<< HEAD
-See the [full validation guide](https://github.com/cyrilletuzi/angular-async-local-storage/blob/ng7/docs/VALIDATION.md) for more info.
+See the [full validation guide](./docs/VALIDATION.md) for more info.
 
 ### Breaking change
 
-A [migration guide to version 7](https://github.com/cyrilletuzi/angular-async-local-storage/blob/ng7/docs/MIGRATION_TO_V7.md) is available.
-=======
-See the [full validation guide](./docs/VALIDATION.md) for more info.
-
-### Breaking change
-
 A [migration guide to version 7](./docs/MIGRATION_TO_V7.md) is available.
->>>>>>> f78100ff
 **Be sure to read it before upgrading**, as v7 introduces an important major change.
 Validation of data is now required when using `getItem()`:
 
@@ -43,9 +29,6 @@
 
 - `getItem<string>('test')`: now returns the new TypeScript 3 `unknown` type instead of `any`, requiring from you to check the data manually
 
-<<<<<<< HEAD
-Feedback welcome in [#49](https://github.com/cyrilletuzi/angular-async-local-storage/issues/49).
-=======
 **Migration is not urgent: while you manage this breaking change, you can just upgrade to v6.2.0, which is compatible with Angular 7.**
 
 ## 6.2.0 (2018-10-19)
@@ -53,7 +36,6 @@
 ### Feature
 
 - Allow Angular 7 in `peerDependencies`
->>>>>>> f78100ff
 
 ## 6.1.1 and 5.3.1 (2018-09-29)
 
