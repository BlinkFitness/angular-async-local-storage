--- conflicted
+++ resolved
@@ -10,13 +10,9 @@
   schema?: JSONSchema | null;
 }
 
-<<<<<<< HEAD
-@Injectable()
-=======
 @Injectable({
   providedIn: 'root'
 })
->>>>>>> 825da166
 export class LocalStorage {
 
   protected readonly getItemOptionsDefault: LSGetItemOptions = {
