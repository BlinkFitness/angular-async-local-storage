--- conflicted
+++ resolved
@@ -455,18 +455,21 @@
 
 describe('LocalStorage with localStorage', () => {
 
-<<<<<<< HEAD
-  let localStorage = new LocalStorage(new LocalStorageDatabase(null), new JSONValidator());
-=======
   let localStorage = new LocalStorage(new LocalStorageDatabase(), new JSONValidator());
->>>>>>> 825da166
 
   tests(localStorage);
 
 });
-<<<<<<< HEAD
-
-describe('LocalStorage with localStorage with prefix', () => {
+
+describe('LocalStorage with IndexedDB', () => {
+
+  let localStorage = new LocalStorage(new IndexedDBDatabase(), new JSONValidator());
+
+  tests(localStorage);
+
+});
+
+describe('LocalStorage with localStorage and a prefix', () => {
 
   let localStorage = new LocalStorage(new LocalStorageDatabase('myapp'), new JSONValidator());
 
@@ -474,40 +477,9 @@
 
 });
 
-describe('LocalStorage with IndexedDB', () => {
-
-=======
-
-describe('LocalStorage with IndexedDB', () => {
-
->>>>>>> 825da166
-  let localStorage = new LocalStorage(new IndexedDBDatabase(), new JSONValidator());
-
-  tests(localStorage);
-
-});
-
-<<<<<<< HEAD
-describe('LocalStorage with IndexedDB with prefix', () => {
+describe('LocalStorage with IndexedDB and a prefix', () => {
 
   let localStorage = new LocalStorage(new IndexedDBDatabase('myapp'), new JSONValidator());
-=======
-describe('LocalStorage with localStorage and a prefix', () => {
-
-  let localStorage = new LocalStorage(new LocalStorageDatabase('myapp'), new JSONValidator());
->>>>>>> 825da166
-
-  tests(localStorage);
-
-});
-
-describe('LocalStorage with IndexedDB and a prefix', () => {
-
-<<<<<<< HEAD
-  let localStorage = new AsyncLocalStorage(new IndexedDBDatabase(), new JSONValidator());
-=======
-  let localStorage = new LocalStorage(new IndexedDBDatabase('myapp'), new JSONValidator());
->>>>>>> 825da166
 
   tests(localStorage);
 
