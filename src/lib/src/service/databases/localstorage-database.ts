import { Injectable, Optional, Inject } from '@angular/core';
<<<<<<< HEAD
import { Observable } from 'rxjs/Observable';
=======
import { Observable, of, throwError } from 'rxjs';
>>>>>>> 825da166
import { map } from 'rxjs/operators';

import { LocalDatabase } from './local-database';
import { LOCAL_STORAGE_PREFIX } from '../../tokens';

<<<<<<< HEAD
@Injectable()
export class LocalStorageDatabase extends LocalDatabase {

  protected prefix = '';

  /**
   * @param prefix Optional prefix to avoid collision in multiple apps on same subdomain
   */
  constructor(@Optional() @Inject(LOCAL_STORAGE_PREFIX) protected userPrefix: string | null = null) {

    super();

=======
@Injectable({
  providedIn: 'root'
})
export class LocalStorageDatabase implements LocalDatabase {

  /* Initializing native localStorage right now to be able to check its support on class instanciation */
  protected prefix = '';

  constructor(@Optional() @Inject(LOCAL_STORAGE_PREFIX) protected userPrefix: string | null = null) {

>>>>>>> 825da166
    if (userPrefix) {
      this.prefix = `${userPrefix}_`;
    }

  }

  /**
   * Gets an item value in local storage
   * @param key The item's key
   * @returns The item's value if the key exists, null otherwise, wrapped in an RxJS Observable
   */
  getItem<T = any>(key: string): Observable<T | null> {

    const unparsedData = localStorage.getItem(`${this.prefix}${key}`);
    let parsedData: T | null = null;

    if (unparsedData != null) {

      try {
        parsedData = JSON.parse(unparsedData);
      } catch (error) {
        return throwError(new Error(`Invalid data in localStorage.`));
      }

    }

    return of(parsedData);

  }

  /**
   * Sets an item in local storage
   * @param key The item's key
   * @param data The item's value, must NOT be null or undefined
   * @returns An RxJS Observable to wait the end of the operation
   */
  setItem(key: string, data: any) {

    localStorage.setItem(`${this.prefix}${key}`, JSON.stringify(data));

    return of(true);

  }

  /**
   * Deletes an item in local storage
   * @param key The item's key
   * @returns An RxJS Observable to wait the end of the operation
   */
  removeItem(key: string) {

    localStorage.removeItem(`${this.prefix}${key}`);

    return of(true);

  }

  /**
   * Deletes all items from local storage
   * @returns An RxJS Observable to wait the end of the operation
   */
  clear() {

    localStorage.clear();

    return of(true);

  }

}<|MERGE_RESOLUTION|>--- conflicted
+++ resolved
@@ -1,28 +1,10 @@
 import { Injectable, Optional, Inject } from '@angular/core';
-<<<<<<< HEAD
-import { Observable } from 'rxjs/Observable';
-=======
 import { Observable, of, throwError } from 'rxjs';
->>>>>>> 825da166
 import { map } from 'rxjs/operators';
 
 import { LocalDatabase } from './local-database';
 import { LOCAL_STORAGE_PREFIX } from '../../tokens';
 
-<<<<<<< HEAD
-@Injectable()
-export class LocalStorageDatabase extends LocalDatabase {
-
-  protected prefix = '';
-
-  /**
-   * @param prefix Optional prefix to avoid collision in multiple apps on same subdomain
-   */
-  constructor(@Optional() @Inject(LOCAL_STORAGE_PREFIX) protected userPrefix: string | null = null) {
-
-    super();
-
-=======
 @Injectable({
   providedIn: 'root'
 })
@@ -33,7 +15,6 @@
 
   constructor(@Optional() @Inject(LOCAL_STORAGE_PREFIX) protected userPrefix: string | null = null) {
 
->>>>>>> 825da166
     if (userPrefix) {
       this.prefix = `${userPrefix}_`;
     }
