import { Injectable } from '@angular/core';
import { Observable, of } from 'rxjs';
import { map } from 'rxjs/operators';

import { LocalDatabase } from './local-database';

<<<<<<< HEAD
@Injectable()
export class MockLocalDatabase extends LocalDatabase {
=======
@Injectable({
  providedIn: 'root'
})
export class MockLocalDatabase implements LocalDatabase {
>>>>>>> 825da166

  protected localStorage = new Map<string, any>();

  /**
   * Gets an item value in local storage
   * @param key The item's key
   * @returns The item's value if the key exists, null otherwise, wrapped in an RxJS Observable
   */
   getItem<T = any>(key: string) {

    const rawData: T | null = this.localStorage.get(key);

    return of((rawData !== undefined) ? rawData : null);

  }

  /**
   * Sets an item in local storage
   * @param key The item's key
   * @param data The item's value, must NOT be null or undefined
   * @returns An RxJS Observable to wait the end of the operation
   */
   setItem(key: string, data: any) {

    this.localStorage.set(key, data);

    return of(true);

  }

  /**
   * Deletes an item in local storage
   * @param key The item's key
   * @returns An RxJS Observable to wait the end of the operation
   */
   removeItem(key: string) {

    this.localStorage.delete(key);

    return of(true);

  }

  /**
   * Deletes all items from local storage
   * @returns An RxJS Observable to wait the end of the operation
   */
   clear() {

    this.localStorage.clear();

    return of(true);

  }

}<|MERGE_RESOLUTION|>--- conflicted
+++ resolved
@@ -4,15 +4,10 @@
 
 import { LocalDatabase } from './local-database';
 
-<<<<<<< HEAD
-@Injectable()
-export class MockLocalDatabase extends LocalDatabase {
-=======
 @Injectable({
   providedIn: 'root'
 })
 export class MockLocalDatabase implements LocalDatabase {
->>>>>>> 825da166
 
   protected localStorage = new Map<string, any>();
 
